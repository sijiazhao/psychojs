export * from './Sound.js';
export * from './SoundPlayer.js';
export * from './TonePlayer.js';
export * from './TrackPlayer.js';
export * from './Microphone.js';
export * from './AudioClip.js';
<<<<<<< HEAD
// export * from './Transcriber.js';
=======
//export * from './Transcriber.js';
>>>>>>> 8bd1030a
<|MERGE_RESOLUTION|>--- conflicted
+++ resolved
@@ -4,8 +4,4 @@
 export * from './TrackPlayer.js';
 export * from './Microphone.js';
 export * from './AudioClip.js';
-<<<<<<< HEAD
-// export * from './Transcriber.js';
-=======
-//export * from './Transcriber.js';
->>>>>>> 8bd1030a
+//export * from './Transcriber.js';