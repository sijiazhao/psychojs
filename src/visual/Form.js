--- conflicted
+++ resolved
@@ -57,11 +57,7 @@
  */
 export class Form extends util.mix(VisualStim).with(ColorMixin)
 {
-<<<<<<< HEAD
-	constructor({name, win, pos, size, units, color, contrast, opacity, depth, items, randomize, itemPadding, font, fontFamily, bold, italic, fontSize, clipMask, autoDraw, autoLog} = {})
-=======
-	constructor({name, win, pos, size, units, borderColor, fillColor, itemColor, markerColor, responseColor, color, contrast, opacity, depth, items, randomize, itemPadding, fontFamily, bold, italic, fontSize, clipMask, autoDraw, autoLog} = {})
->>>>>>> b0a97cf3
+	constructor({name, win, pos, size, units, borderColor, fillColor, itemColor, markerColor, responseColor, color, contrast, opacity, depth, items, randomize, itemPadding, font, fontFamily, bold, italic, fontSize, clipMask, autoDraw, autoLog} = {})
 	{
 		super({name, win, units, opacity, depth, pos, size, clipMask, autoDraw, autoLog});
 
