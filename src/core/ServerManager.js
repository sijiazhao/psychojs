--- conflicted
+++ resolved
@@ -1033,16 +1033,12 @@
 			// preload.js with forced binary for xls and xlsx:
 			if (['csv', 'odp', 'xls', 'xlsx'].indexOf(extension) > -1)
 			{
-<<<<<<< HEAD
-				manifest.push({id: name, src: path_data.path, type: 'binary'});
-=======
 				manifest.push(new createjs.LoadItem().set({
 					id: name,
 					src: pathStatusData.path,
 					type: createjs.Types.BINARY,
 					crossOrigin: 'Anonymous'
 				}));
->>>>>>> 54e57c46
 			}/* ascii .csv are adequately handled in binary format
 			// forced text for .csv:
 			else if (['csv'].indexOf(resourceExtension) > -1)
