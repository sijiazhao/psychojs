--- conflicted
+++ resolved
@@ -132,25 +132,6 @@
 
 
 				// add a combobox or text areas for each entry in the dictionary:
-<<<<<<< HEAD
-				for (const key in dictionary) {
-					const value = dictionary[key];
-					const keyId = $.escapeSelector(key) + '_id';
-
-					// only create an input if the key is not in the URL:
-					let inUrl = false;
-					const cleanedDictKey = key.trim().toLowerCase();
-					infoFromUrl.forEach( (urlValue, urlKey) =>
-					{
-						const cleanedUrlKey = urlKey.trim().toLowerCase();
-						if (cleanedUrlKey === cleanedDictKey) {
-							inUrl = true;
-							// break;
-						}
-					});
-=======
-				htmlCode += '<form>';
->>>>>>> 8bb78844
 
 				// These may include Symbols as opposed to when using a for...in loop,
 				// but only strings are allowed in PsychoPy
@@ -211,12 +192,7 @@
 							}
 						}
 					}
-<<<<<<< HEAD
-				}
-=======
 				);
-				htmlCode += '</form>';
->>>>>>> 8bb78844
 
 
 				// add a progress bar:
